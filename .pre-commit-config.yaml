--- conflicted
+++ resolved
@@ -3,11 +3,7 @@
 
 repos:
     - repo: https://github.com/charliermarsh/ruff-pre-commit
-<<<<<<< HEAD
-      rev: v0.0.265
-=======
       rev: v0.0.267
->>>>>>> b156f78c
       hooks:
           - id: ruff
             args: [--fix, --exit-non-zero-on-fix]
@@ -32,11 +28,7 @@
       hooks:
           - id: prettier
     - repo: https://github.com/pre-commit/mirrors-mypy
-<<<<<<< HEAD
-      rev: v1.2.0
-=======
       rev: v1.3.0
->>>>>>> b156f78c
       hooks:
           - id: mypy
             additional_dependencies: [types-all]
