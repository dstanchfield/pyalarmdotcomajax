--- conflicted
+++ resolved
@@ -173,7 +173,6 @@
     )
 
 
-<<<<<<< HEAD
 @pytest.fixture  # type: ignore
 def camera_no_permissions(response_mocker: aioresponses) -> None:
     """No permissions for camera."""
@@ -392,17 +391,4 @@
         ),
         status=200,
         body=get_http_body_json("thermostat_ok"),
-    )
-=======
-# @pytest.fixture  # type: ignore
-# def camera_no_permissions(response_mocker: aioresponses) -> None:
-#     """Shortcut for including all mocked success responses."""
-
-#     response_mocker.get(
-#         url=DEVICE_URLS["supported"][DeviceType.CAMERA]["endpoint"].format(
-#             c.URL_BASE, ""
-#         ),
-#         status=200,
-#         body=get_http_body_json("camera_no_permissions"),
-#     )
->>>>>>> 347518c3
+    )