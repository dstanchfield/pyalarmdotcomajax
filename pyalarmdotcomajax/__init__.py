--- conflicted
+++ resolved
@@ -46,11 +46,7 @@
     ExtendedProperties,
 )
 
-<<<<<<< HEAD
-__version__ = "0.4.10-beta.1"
-=======
-__version__ = "0.4.11"
->>>>>>> 46aef319
+__version__ = "0.4.12"
 
 log = logging.getLogger(__name__)
 
