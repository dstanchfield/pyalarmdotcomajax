"""Alarmdotcom API Controller."""
from __future__ import annotations

import asyncio
import contextlib
import json
import logging
import re
from datetime import datetime
from enum import Enum

import aiohttp
from aiohttp.client_exceptions import ContentTypeError
from bs4 import BeautifulSoup

from pyalarmdotcomajax.helpers import slug_to_title
from pyalarmdotcomajax.websocket import WebSocketClient

from . import const as c
from .devices import (
    DEVICE_ENDPOINTS,
    SUPPORTED_DEVICES,
    BaseDevice,
    DeviceType,
    ElementSpecificData,
    TroubleCondition,
)
from .devices.camera import Camera
from .devices.garage_door import GarageDoor
from .devices.gate import Gate
from .devices.image_sensor import ImageSensor
from .devices.light import Light
from .devices.lock import Lock
from .devices.partition import Partition
from .devices.sensor import Sensor
from .devices.system import System
from .devices.thermostat import Thermostat
from .devices.water_sensor import WaterSensor
from .errors import (
    AuthenticationFailed,
    BadAccount,
    DataFetchFailed,
    NagScreen,
    UnexpectedDataStructure,
    UnsupportedDevice,
)
from .extensions import (
    CameraSkybellControllerExtension,
    ConfigurationOption,
    ExtendedProperties,
)

__version__ = "0.4.14"

log = logging.getLogger(__name__)

# Map DeviceType enum to device class.
# Must be kept in /__init__.py to avoid circular reference errors.
DEVICE_CLASSES: dict = {
    DeviceType.CAMERA: Camera,
    DeviceType.GARAGE_DOOR: GarageDoor,
    DeviceType.GATE: Gate,
    DeviceType.IMAGE_SENSOR: ImageSensor,
    DeviceType.LIGHT: Light,
    DeviceType.LOCK: Lock,
    DeviceType.PARTITION: Partition,
    DeviceType.SENSOR: Sensor,
    DeviceType.SYSTEM: System,
    DeviceType.THERMOSTAT: Thermostat,
    DeviceType.WATER_SENSOR: WaterSensor,
}

class AuthResult(Enum):
    """Standard for reporting results of login attempt."""

    SUCCESS = "success"
    OTP_REQUIRED = "otp_required"
    ENABLE_TWO_FACTOR = "enable_two_factor"


class OtpType(Enum):
    """Alarm.com two factor authentication type."""

    # https://www.alarm.com/web/system/assets/customer-ember/enums/TwoFactorAuthenticationType.js

    DISABLED = 0
    APP = 1
    SMS = 2
    EMAIL = 4



class AlarmController:
    """Base class for communicating with Alarm.com via API."""

    AJAX_HEADERS_TEMPLATE = {
        "Accept": "application/vnd.api+json",
        "ajaxrequestuniquekey": None,
    }

    # LOGIN & SESSION: BEGIN
    LOGIN_TWO_FACTOR_COOKIE_NAME = "twoFactorAuthenticationId"
    LOGIN_USERNAME_FIELD = "ctl00$ContentPlaceHolder1$loginform$txtUserName"
    LOGIN_PASSWORD_FIELD = "txtPassword"  # noqa: S105

    LOGIN_URL = "https://www.alarm.com/login"
    LOGIN_POST_URL = "https://www.alarm.com/web/Default.aspx"
    LOGIN_2FA_POST_URL_TEMPLATE = "{}web/api/engines/twoFactorAuthentication/twoFactorAuthentications/{}/verifyTwoFactorCode"
    LOGIN_2FA_DETAIL_URL_TEMPLATE = (
        "{}web/api/engines/twoFactorAuthentication/twoFactorAuthentications/{}"
    )
    LOGIN_2FA_TRUST_URL_TEMPLATE = "{}web/api/engines/twoFactorAuthentication/twoFactorAuthentications/{}/trustTwoFactorDevice"
    LOGIN_2FA_REQUEST_OTP_SMS_URL_TEMPLATE = "{}web/api/engines/twoFactorAuthentication/twoFactorAuthentications/{}/sendTwoFactorAuthenticationCode"
    LOGIN_2FA_REQUEST_OTP_EMAIL_URL_TEMPLATE = "{}web/api/engines/twoFactorAuthentication/twoFactorAuthentications/{}/sendTwoFactorAuthenticationCodeViaEmail"

    VIEWSTATE_FIELD = "__VIEWSTATE"
    VIEWSTATEGENERATOR_FIELD = "__VIEWSTATEGENERATOR"
    EVENTVALIDATION_FIELD = "__EVENTVALIDATION"
    PREVIOUSPAGE_FIELD = "__PREVIOUSPAGE"

    KEEP_ALIVE_CHECK_URL_TEMPLATE = "{}web/KeepAlive.aspx?timestamp={}"
    KEEP_ALIVE_CHECK_RESPONSE = '{"status":"Keep Alive"}'
    KEEP_ALIVE_URL = "{}web/api/identities/{}/reloadContext"
    # LOGIN & SESSION: END

    def __init__(
        self,
        username: str,
        password: str,
        websession: aiohttp.ClientSession,
        twofactorcookie: str | None = None,
    ):
        """Manage access to Alarm.com API and builds devices."""

        #
        # SET
        #
        self._username: str = username
        self._password: str = password
        self._websession: aiohttp.ClientSession = websession
        self._two_factor_cookie: dict = (
            {"twoFactorAuthenticationId": twofactorcookie} if twofactorcookie else {}
        )

        #
        # INITIALIZE
        #
        self._factor_type_id: int | None = None
        self._two_factor_method: OtpType | None = None
        self._provider_name: str | None = None
        self._user_id: str | None = None
        self._user_email: str | None = None
        self._ajax_headers: dict = self.AJAX_HEADERS_TEMPLATE

        # Individual devices don't list their associated partitions. This map is used to retrieve partition id when each device is created.
        self._partition_map: dict = {}

        # List of device types that are present in a user's environment. We'll use this to cut down on the number of API calls made.
        self._installed_device_types: set[DeviceType] = set()

        self._trouble_conditions: dict = {}

        self.devices: DeviceStore = {
            "cameras": {},
            "garageDoors": {},
            "gates": {},
            "imageSensors": {},
            "lights": {},
            "locks": {},
            "partitions": {},
            "sensors": {},
            "systems": {},
            "thermostats": {},
            "waterSensors": {}
        }

    #
    #
    ##############
    # PROPERTIES #
    ##############
    #
    #

    @property
    def provider_name(self) -> str | None:
        """Return provider name."""
        return self._provider_name

    @property
    def user_id(self) -> str | None:
        """Return user ID."""
        return self._user_id

    @property
    def user_email(self) -> str | None:
        """Return user email address."""
        return self._user_email

    @property
    def two_factor_cookie(self) -> str | None:
        """Return two factor cookie."""
        return (
            cookie
            if isinstance(self._two_factor_cookie, dict)
            and (
                cookie := self._two_factor_cookie.get(self.LOGIN_TWO_FACTOR_COOKIE_NAME)
            )
            else None
        )

    #
    #
    ####################
    # PUBLIC FUNCTIONS #
    ####################
    #
    #

    async def async_login(self, request_otp: bool = True) -> AuthResult:
        """Login to Alarm.com."""
        log.debug("Attempting to log in to Alarm.com")

        try:
            await self._async_login_and_get_key()
            await self._async_get_identity_info()

            if not self._two_factor_cookie and await self._async_requires_2fa():
                log.debug("Two factor authentication code or cookie required.")

                if request_otp and self._two_factor_method in [
                    OtpType.SMS,
                    OtpType.EMAIL,
                ]:
                    await self.async_request_otp()

                return AuthResult.OTP_REQUIRED

        except (DataFetchFailed, UnexpectedDataStructure) as err:
            raise ConnectionError from err
        except (AuthenticationFailed, PermissionError) as err:
            raise AuthenticationFailed from err
        except NagScreen:
            return AuthResult.ENABLE_TWO_FACTOR

        return AuthResult.SUCCESS

    async def async_request_otp(self) -> str | None:
        """Request SMS/email OTP code from Alarm.com."""

        try:
            log.debug("Requesting OTP code...")

            request_url = (
                self.LOGIN_2FA_REQUEST_OTP_EMAIL_URL_TEMPLATE
                if self._two_factor_method == OtpType.EMAIL
                else self.LOGIN_2FA_REQUEST_OTP_SMS_URL_TEMPLATE
            )

            async with self._websession.post(
                url=request_url.format(c.URL_BASE, self._user_id),
                headers=self._ajax_headers,
            ) as resp:
                self._update_antiforgery_token(resp)
                if resp.status != 200:
                    raise DataFetchFailed("Failed to request 2FA code.")

        except (asyncio.TimeoutError, aiohttp.ClientError) as err:
            log.error("Can not load 2FA submission page from Alarm.com")
            raise DataFetchFailed from err

        return None

    async def async_submit_otp(
        self, code: str, device_name: str | None = None
    ) -> str | None:
        """Submit two factor authentication code.

        Register device and return 2FA code if device_name is not None.
        """

        # Submit code
        try:
            log.debug("Submitting OTP code...")

            if not self._two_factor_method:
                raise AuthenticationFailed("Missing OTP type.")

            async with self._websession.post(
                url=self.LOGIN_2FA_POST_URL_TEMPLATE.format(c.URL_BASE, self._user_id),
                headers=self._ajax_headers,
                json={"code": code, "typeOf2FA": self._two_factor_method.value},
            ) as resp:
                self._update_antiforgery_token(resp)
                json_rsp = await resp.json()

        except (asyncio.TimeoutError, aiohttp.ClientError) as err:
            log.error("Can not load 2FA submission page from Alarm.com")
            raise DataFetchFailed from err

        if resp.status == 422:
            raise AuthenticationFailed("Wrong code.")
        if resp.status > 400:
            log.error(
                "Failed 2FA submission with status %s: %s",
                resp.status,
                await resp.text(),
            )
            raise DataFetchFailed("Unknown error.")

        log.debug("Submitted OTP code.")

        if not device_name:
            log.debug('Skipping "Remember Me".')
            return None

        # Submit device name for "remember me" function.
        if json_rsp.get("value", {}).get("deviceName"):
            try:
                log.debug("Registering device...")

                async with self._websession.post(
                    url=self.LOGIN_2FA_TRUST_URL_TEMPLATE.format(
                        c.URL_BASE, self._user_id
                    ),
                    headers=self._ajax_headers,
                    json={"deviceName": device_name},
                ) as resp:
                    self._update_antiforgery_token(resp)
                    json_rsp = await resp.json()
            except (asyncio.TimeoutError, aiohttp.ClientError) as err:
                log.error("Can not load device trust page from Alarm.com")
                raise DataFetchFailed from err

            log.debug("Registered device.")

        # Save 2FA cookie value.
        for cookie in self._websession.cookie_jar:
            if cookie.key == self.LOGIN_TWO_FACTOR_COOKIE_NAME:
                log.debug("Found two-factor authentication cookie: %s", cookie.value)
                self._two_factor_cookie = (
                    {"twoFactorAuthenticationId": cookie.value} if cookie.value else {}
                )
                return str(cookie.value)

        log.error("Failed to find two-factor authentication cookie.")
        return None

    async def async_update(
        self, device_type: DeviceType | None = None
    ) -> None:  # noqa: C901
        """Fetch latest device data."""

        # TO-DO: This function has turned into spaghetti. Needs to be broken down into components.

        log.debug("Calling update on Alarm.com")

        with contextlib.suppress(DataFetchFailed, UnexpectedDataStructure):
            await self._async_get_trouble_conditions()

        # Fetch system data before other devices to populate list of installed device types.

        device_types: list[DeviceType]

        if device_type is DeviceType.SYSTEM:
            device_types = [DeviceType.SYSTEM]
        elif device_type:
            device_types = [DeviceType.SYSTEM, device_type]
        else:
<<<<<<< HEAD
            device_types = [DeviceType.SYSTEM] + [type for type in SUPPORTED_DEVICES if type != DeviceType.SYSTEM]
=======
            device_types = [DeviceType.SYSTEM] + [
                type for type in DEVICE_URLS["supported"] if type != DeviceType.SYSTEM
            ]
>>>>>>> 137b5520

        log.debug("Refreshing data for device types: %s", device_types)

        for device_type_i in device_types:
            #
            # PASS ON DEVICE TYPES NOT INSTALLED IN USER ENVIRONMENT
            #
            if device_type_i not in {DeviceType.SYSTEM}.union(
                self._installed_device_types
            ):
                log.debug(
                    "Skipping %s. Not installed in user environment.",
                    device_type_i.name,
                )
                continue

            #
            # DETERMINE DEVICE'S PYALARMDOTCOMAJAX PYTHON CLASS
            #
            try:
                device_class: (type[BaseDevice]) = DEVICE_CLASSES[device_type_i]
            except KeyError as err:
                raise UnsupportedDevice(
                    f"Device type {device_type_i} is not supported."
                ) from err

            #############################
            # FETCH DATA FROM ALARM.COM #
            #############################

            #
            # GET ALL DEVICES WITHIN SPECIFIED CLASS
            #
            devices = []
            try:
                devices = await self._async_build_device_list(device_type=device_type_i)

            except BadAccount as err:
                with contextlib.suppress(KeyError):
                    self.devices[device_type_i.value] = {} # type: ignore

                # Indicates fatal account error.
                raise PermissionError from err

            except DataFetchFailed:
                with contextlib.suppress(KeyError):
                    self.devices[device_type_i.value] = {} # type: ignore

                log.error(
                    (
                        "Encountered data error while fetching %ss. Skipping this"
                        " device type."
                    ),
                    device_type_i.name,
                )

            if len(devices) == 0:
                with contextlib.suppress(KeyError):
                    self.devices[device_type_i.value] = {} # type: ignore

                continue

            #
            # PURGE UNSUPPORTED CAMERAS
            #
            # This is a hack. We don't really support cameras (no images / streaming), we only support settings for the Skybell HD.
            if device_type_i == DeviceType.CAMERA:
                skybells: list = []
                for device_json, _ in devices:
                    if (
                        device_json.get("attributes", {}).get("deviceModel")
                        == "SKYBELLHD"
                    ):
                        skybells.append((device_json, None))

                if not (devices := skybells):
                    pass

            #
            # MAKE ADDITIONAL CALLS IF REQUIRED FOR DEVICE TYPE
            #
            additional_endpoint_raw_results: dict = {}

            try:
                additional_endpoints: dict = DEVICE_ENDPOINTS[device_type_i][
                    "additional"
                ]

                for name, url in additional_endpoints.items():
                    additional_endpoint_raw_results[name] = (
                        await self._async_build_device_list(url=url)
                    )

            except KeyError:
                pass

            ####################
            # QUERY EXTENSIONS #
            ####################

            #
            # Check whether any devices have extensions.
            #

            required_extensions: list[type[CameraSkybellControllerExtension]] = []
            device_settings: dict[str, dict[str, ConfigurationOption]] = (
                {}
            )  # device_id {slug: ConfigurationOption}
            name_id_map: dict[str, str] = {}

            #
            # Camera Skybell HD Extension
            # Skybell HD extension pulls data for all cameras at once. We can stop searching at the first hit since we only care if we have at least one.
            if device_type_i == DeviceType.CAMERA:
                for device_json, _ in devices:
                    if (
                        device_json.get("attributes", {}).get("deviceModel")
                        == "SKYBELLHD"
                    ):
                        required_extensions.append(CameraSkybellControllerExtension)
                        break

            #
            # Build map of device names -> device ids.
            #

            for device_json, _subordinates in devices:
                if name := device_json.get("attributes", {}).get("description"):
                    name_id_map[name] = device_json["id"]

            #
            # Retrieve data for extensions
            #

            extension_controller: CameraSkybellControllerExtension | None = None

            for extension_class in required_extensions:
                extension_controller = extension_class(
                    websession=self._websession,
                    headers=self._ajax_headers,
                )

                try:
                    # Fetch from Alarm.com
                    extended_properties_list: list[ExtendedProperties] = (
                        await extension_controller.fetch()
                    )
                except UnexpectedDataStructure:
                    continue

                # Match extended properties to devices by name, then add to device_settings storage.
                for extended_property in extended_properties_list:
                    if (device_name := extended_property.device_name) in name_id_map:
                        device_id = name_id_map[device_name]
                        device_settings[device_id] = extended_property.settings

            ##############################
            # PREPROCESS ADDITIONAL DATA #
            ##############################

            #
            # PREPROCESSING FOR SYSTEMS
            #
            # Extract device types installed in user's environment.

            if device_type_i == DeviceType.SYSTEM:
                self._installed_device_types = {
                    DeviceType(child_family)
                    for _, children in devices
                    for _, child_family in children
                }

            log.debug("Installed device types: %s", self._installed_device_types)

            #
            # PREPROCESSING FOR IMAGE SENSORS
            #
            # Extract recent images from image sensors

            element_specific_data: dict[str, ElementSpecificData] = {}

            if device_class is ImageSensor:
                for image in additional_endpoint_raw_results["recent_images"]:
                    if isinstance(image, dict) and (
                        image_sensor_id := str(
                            image.get("relationships", {})
                            .get("imageSensor", {})
                            .get("data", {})
                            .get("id")
                        )
                    ):
                        element_specific_data.setdefault(
                            image_sensor_id, {}
                        ).setdefault("raw_recent_images", set()).add(image)

            ###################
            # BASE PROCESSING #
            ###################

            temp_device_storage: list = []

            for device_raw_attribs, subordinates in devices:
                entity_id = device_raw_attribs["id"]

                entity_obj = device_class(
                    id_=entity_id,
                    raw_device_data=device_raw_attribs,
                    subordinates=subordinates,
                    element_specific_data=element_specific_data.get(entity_id),
                    send_action_callback=self.async_send_command,
                    config_change_callback=(
                        extension_controller.submit_change
                        if extension_controller
                        else None
                    ),
                    trouble_conditions=self._trouble_conditions.get(entity_id),
                    partition_id=self._partition_map.get(entity_id),
                    settings=device_settings.get(entity_id),
                )

                temp_device_storage.append(entity_obj)


            try:
                self.devices[device_type_i.value].update({entity_id: temp_device_storage}) # type: ignore
            except KeyError:
                log.warn("Tried to store unsupported device type %s", device_type_i)
                pass

    async def async_send_command(
        self,
        device_type: DeviceType,
        event: Lock.Command
        | Partition.Command
        | GarageDoor.Command
        | Gate.Command
        | Light.Command
        | ImageSensor.Command
        | Thermostat.Command,
        device_id: str | None = None,  # ID corresponds to device_type
        msg_body: dict | None = None,  # Body of request. No abstractions here.
        retry_on_failure: bool = True,  # Set to prevent infinite loops when function calls itself
    ) -> bool:
        """Send commands to Alarm.com."""
        log.debug("Sending %s to Alarm.com.", event)

        if not msg_body:
            msg_body = {}

        msg_body["statePollOnly"] = False

        url = (
            f"{DEVICE_ENDPOINTS[device_type]['primary'].format(c.URL_BASE, device_id)}/{event.value}"
        )
        log.debug("Url %s", url)

        async with self._websession.post(
            url=url, json=msg_body, headers=self._ajax_headers
        ) as resp:
            self._update_antiforgery_token(resp)
            log.debug("Response from Alarm.com %s", resp.status)
            if resp.status == 200:
                # Update alarm.com status after calling state change.
                await self.async_update(device_type)
                return True
            if resp.status == 423:
                # User has read-only permission to the entity.
                err_msg = (
                    f"{__name__}: User {self.user_email} has read-only access to"
                    f" {device_type.name.lower()} {device_id}."
                )
                raise PermissionError(err_msg)
            if (
                (resp.status == 422)
                and isinstance(event, Partition.Command)
                and (msg_body.get("forceBypass") is True)
            ):
                # 422 sometimes occurs when forceBypass is True but there's nothing to bypass.
                log.debug(
                    "Error executing %s, trying again without force bypass...",
                    event.value,
                )

                # Not changing retry_on_failure. Changing forcebypass means that we won't re-enter this block.

                msg_body["forceBypass"] = False

                return await self.async_send_command(
                    device_type=device_type,
                    event=event,
                    device_id=device_id,
                    msg_body=msg_body,
                )
            if resp.status == 403:
                # May have been logged out, try again
                log.warning(
                    "Error executing %s, logging in and trying again...", event.value
                )
                if retry_on_failure:
                    await self.async_login()
                    return await self.async_send_command(
                        device_type,
                        event,
                        device_id,
                        msg_body,
                        False,
                    )

        log.error("%s failed with HTTP code %s", event.value, resp.status)
        log.error(
            """URL: %s
            JSON: %s
            Headers: %s""",
            url,
            msg_body,
            self._ajax_headers,
        )
        raise ConnectionError

    async def async_get_raw_server_responses(
        self,
        device_types: list[DeviceType],
        include_image_sensor_b64: bool = False,
    ) -> dict:
        """Get raw responses from Alarm.com device endpoints."""

        return_data: dict = {}

        endpoints = []

        for device_type, device_data in DEVICE_ENDPOINTS.items():
            if device_type in device_types:
                endpoints.append(
                    (slug_to_title(device_type.name), device_data["primary"])
                )

        if DeviceType.IMAGE_SENSOR in device_types:
            endpoints.append(("Image Sensor Data", c.IMAGE_SENSOR_DATA_URL_TEMPLATE))

        for name, url_template in endpoints:
            async with self._websession.get(
                url=url_template.format(c.URL_BASE, ""),
                headers=self._ajax_headers,
            ) as resp:
                self._update_antiforgery_token(resp)
                try:
                    json_rsp = await resp.json()

                    if name == "Image Sensor Data" and not include_image_sensor_b64:
                        for image in json_rsp["data"]:
                            del image["attributes"]["image"]

                    rsp_errors = json_rsp.get("errors", [])

                    if len(rsp_errors) != 0:
                        error_msg = (
                            "async_get_raw_server_responses(): Failed to get data."
                            f" Response: {rsp_errors}"
                        )
                        log.debug(error_msg)

                        if rsp_errors[0].get("status") in ["403"]:
                            raise PermissionError(error_msg)

                        if (
                            rsp_errors[0].get("status") == "409"
                            and rsp_errors[0].get("detail")
                            == "TwoFactorAuthenticationRequired"
                        ):
                            raise AuthenticationFailed(error_msg)

                        if rsp_errors[0].get("status") not in ["423"]:
                            # We'll get here if user doesn't have permission to access a specific device type.
                            pass

                    return_data[slug_to_title(name)] = (
                        "\n" + json.dumps(json_rsp) + "\n"
                    )

                except ContentTypeError:
                    if resp.status == 404:
                        return_data[slug_to_title(name)] = "Endpoint not found."
                    else:
                        return_data[slug_to_title(name)] = (
                            f"\nUnprocessable output:\n{resp.text}\n"
                        )

        return return_data

    # def get_device_by_id(self, device_id: str) -> BaseDevice | None:
    #     """Find device by its id."""

    #     devices: dict[str, BaseDevice] = {
    #         **self.systems,
    #         **self.partitions,
    #         **self.sensors,
    #         **self.locks,
    #         **self.garage_doors,
    #         **self.gates,
    #         **self.image_sensors,
    #         **self.lights,
    #         **self.cameras,
    #         **self.thermostats,
    #         **self.water_sensors,
    #     }
    #     return devices.get(device_id)

    def get_websocket_client(self) -> WebSocketClient:
        """Construct and return a websocket client."""

        return WebSocketClient(self._websession, self._ajax_headers)

    #
    #
    #####################
    # PRIVATE FUNCTIONS #
    #####################
    #
    # Help process data returned by the API

    async def _is_logged_in(self) -> bool:
        """Check if we are logged in."""

        async with self._websession.get(
            url=self.KEEP_ALIVE_CHECK_URL_TEMPLATE.format(
                c.URL_BASE, int(round(datetime.now().timestamp()))
            ),
            headers=self._ajax_headers,
        ) as resp:
            self._update_antiforgery_token(resp)
            text_rsp = await resp.text()

        return bool(text_rsp == self.KEEP_ALIVE_CHECK_RESPONSE)

    def _update_antiforgery_token(self, resp: aiohttp.ClientResponse) -> None:
        """Update the anti-forgery token."""

        if resp.cookies and (token := resp.cookies.get("afg")) and token.value != "":
            self._ajax_headers["ajaxrequestuniquekey"] = token.value
        else:
            log.debug(
                (
                    "AlarmController._update_antiforgery_token(): Anti-forgery token"
                    " NOT found in response. Cookies: %s. URL: %s"
                ),
                resp.cookies,
                resp.url,
            )

    #
    #
    #################
    # API FUNCTIONS #
    #################
    #
    # Communicate directly with the ADC API

    async def _async_requires_2fa(self) -> bool | None:
        """Check whether two factor authentication is enabled on the account."""
        async with self._websession.get(
            url=DEVICE_ENDPOINTS[DeviceType.SYSTEM]["primary"].format(
                c.URL_BASE, ""
            ),
            headers=self._ajax_headers,
        ) as resp:
            self._update_antiforgery_token(resp)
            json_rsp = await resp.json()

        if (errors := json_rsp.get("errors")) and len(errors) > 0:
            for error in errors:
                if (
                    error.get("status") == "409"
                    and error.get("detail") == "TwoFactorAuthenticationRequired"
                ):
                    # Get 2FA type ID
                    async with self._websession.get(
                        url=self.LOGIN_2FA_DETAIL_URL_TEMPLATE.format(
                            c.URL_BASE, self._user_id
                        ),
                        headers=self._ajax_headers,
                    ) as resp:
                        self._update_antiforgery_token(resp)
                        json_rsp = await resp.json()

                        if isinstance(
                            factor_id := json_rsp.get("data", {}).get("id"), int
                        ):
                            self._factor_type_id = factor_id
                            self._two_factor_method = OtpType(
                                json_rsp.get("data", {})
                                .get("attributes", {})
                                .get("twoFactorType")
                            )
                            log.debug(
                                "Requires 2FA. Using method %s", self._two_factor_method
                            )
                            return True

        log.debug("Does not require 2FA.")
        return False



    async def _async_get_identity_info(self) -> None:
        """Get user id, email address, provider name, etc."""
        try:
            async with self._websession.get(
                url=c.IDENTITIES_URL_TEMPLATE.format(c.URL_BASE, ""),
                headers=self._ajax_headers,
                cookies=self._two_factor_cookie,
            ) as resp:
                self._update_antiforgery_token(resp)

                json_rsp = await resp.json()

                # This is a verbose response. Uncommend when needed.
                # log.debug("Got identity info:\n%s", json.dumps(json_rsp))

                self._user_id = json_rsp["data"][0]["id"]
                self._provider_name = json_rsp["data"][0]["attributes"]["logoName"]

                for inclusion in json_rsp["included"]:
                    if (
                        inclusion["id"] == self._user_id
                        and inclusion["type"] == "profile/profile"
                    ):
                        self._user_email = inclusion["attributes"]["loginEmailAddress"]

            if self._user_email is None:
                raise AuthenticationFailed("Could not find user email address.")

            log.debug(
                "Got Provider: %s, User ID: %s", self._provider_name, self._user_id
            )

        except KeyError as err:
            log.debug(json_rsp)
            raise AuthenticationFailed from err

    async def _async_get_trouble_conditions(self) -> None:
        """Get trouble conditions for all devices."""

        # TODO: Trouble condition dict should be flagged, not None, when library encounters an error retrieving trouble conditions.

        try:
            async with self._websession.get(
                url=c.TROUBLECONDITIONS_URL_TEMPLATE.format(c.URL_BASE, ""),
                headers=self._ajax_headers,
            ) as resp:
                self._update_antiforgery_token(resp)
                json_rsp = await resp.json()

                log.debug("Trouble condition response:\n%s", json_rsp)

                trouble_all_devices: dict = {}
                for condition in json_rsp.get("data", []):
                    device_id = condition.get("attributes", {}).get("emberDeviceId")
                    new_trouble: TroubleCondition = {
                        "message_id": condition.get("id"),
                        "title": condition.get("attributes", {}).get("description"),
                        "body": (
                            condition.get("attributes", {})
                            .get("extraData", {})
                            .get("description")
                        ),
                        "device_id": device_id,
                    }

                    trouble_single_device: list = trouble_all_devices.get(device_id, [])
                    trouble_single_device.append(new_trouble)
                    trouble_all_devices[device_id] = trouble_single_device

                self._trouble_conditions = trouble_all_devices

        except aiohttp.ContentTypeError as err:
            self._trouble_conditions = {}
            log.error(
                (
                    "Server returned wrong content type. Response: %s\n\nResponse"
                    " Text:\n\n%s\n\n"
                ),
                resp,
                resp.text(),
            )
            raise DataFetchFailed from err

        except (asyncio.TimeoutError, aiohttp.ClientError) as err:
            self._trouble_conditions = {}
            log.error("Connection error while fetching trouble conditions.")
            raise DataFetchFailed from err

        except KeyError as err:
            self._trouble_conditions = {}
            log.error("Failed processing trouble conditions.")
            raise UnexpectedDataStructure from err

    async def _async_build_device_list(
        self,
        device_type: DeviceType | None = None,
        url: str | None = None,
        retry_on_failure: bool = True,
    ) -> list:
        """Get attributes, metadata, and child devices for an ADC device class. Takes EITHER url (without base) or device_type."""

        #
        # Determine URL
        #
        if (not device_type and not url) or (device_type and url):
            raise ValueError

        full_path = (
            DEVICE_ENDPOINTS[device_type]["primary"] if device_type else url
        )

        if not full_path:
            raise ValueError

        #
        # Request data for device type
        #
        try:
            async with self._websession.get(
                url=full_path.format(c.URL_BASE, ""),
                headers=self._ajax_headers,
            ) as resp:
                self._update_antiforgery_token(resp)
                json_rsp = await resp.json()
        except (ContentTypeError, json.JSONDecodeError) as err:
            error_msg = (
                "Could not fetch data for"
                f" {device_type.name if device_type is not None else url}. Server"
                f" responded with status {resp.status}."
            )
            log.warning(error_msg)
            raise DataFetchFailed(error_msg) from err

        return_items = []

        #
        # Handle Errors
        #

        rsp_errors = json_rsp.get("errors", [])
        if len(rsp_errors) != 0:
            error_msg = (
                "_async_build_device_list(): Failed to get data for device"
                f" type {device_type}. Response: {rsp_errors}. Errors: {json_rsp}."
            )
            log.debug(error_msg)

            if rsp_errors[0].get("status") == "423":
                log.debug(
                    (
                        "Error fetching data from Alarm.com. This account either"
                        " doesn't have permission to %s, is on a plan that does not"
                        " support %s, or is part of a system with %s turned off."
                    ),
                    device_type,
                    device_type,
                    device_type,
                )
                # Carry on. We'll still try to load all other devices to which a user has access.
                return []

            if rsp_errors[0].get("status") == "403":
                # 403 means that either the user doesn't have access to this class of device or that the user has logged out.
                # Unsupported device types should be stripped out in async_update(), so assume logged out.
                # If logged out, try logging in again, then give up by pretending that we couldn't find any devices of this type.

                if not retry_on_failure:
                    log.error(
                        (
                            "Error fetching data from Alarm.com. Got 403 status when"
                            " fetching data for device type %s. Logging in again didn't"
                            " help. Giving up on device type."
                        ),
                        device_type,
                    )
                    return []

                if not self._is_logged_in():
                    log.debug(
                        (
                            "Error fetching data from Alarm.com. Got 403 status when"
                            " fetching data for device type %s. Trying to refresh auth"
                            " tokens by logging in again."
                        ),
                        device_type,
                    )
                    await self.async_login()
                    return await self._async_build_device_list(
                        device_type=device_type,
                        retry_on_failure=False,
                    )

                log.error(
                    (
                        "Error fetching data from Alarm.com. Got 403 status when"
                        " fetching data for device type %s. User is already logged in."
                        " Giving up on device type."
                    ),
                    device_type,
                )
                log.debug("Server response: %s", json_rsp)
                return []

            if (
                rsp_errors[0].get("status") == "409"
                and rsp_errors[0].get("detail") == "TwoFactorAuthenticationRequired"
            ):
                log.error(
                    "Failed while fetching items and subordinates. Two factor"
                    " authentication cookie is incorrect."
                )
                raise AuthenticationFailed(
                    "Failed while fetching items and subordinates. Two factor"
                    " authentication cookie is incorrect."
                )

            error_msg = (
                f"{__name__}: Showing first error only. Status:"
                f" {rsp_errors[0].get('status')}. Response: {json_rsp}"
            )
            log.debug(error_msg)
            raise DataFetchFailed(error_msg)

        #
        # Get child elements for partitions and systems if function called using device_type parameter.
        # If only url parameter used, we're probably just here to fetch additional endpoints.
        #

        if device_type and json_rsp.get("data"):
            try:
                for device in json_rsp["data"]:
                    # Get list of downstream devices. Add to list for reference
                    subordinates = []
                    if device_type in [
                        DeviceType.PARTITION,
                        DeviceType.SYSTEM,
                    ]:
                        for family_name, family_data in device["relationships"].items():
                            if DeviceType.has_value(family_name):
                                for sub_device in family_data["data"]:
                                    subordinates.append((sub_device["id"], family_name))

                                    if device_type == DeviceType.PARTITION:
                                        self._partition_map[sub_device["id"]] = device[
                                            "id"
                                        ]

                    return_items.append((device, subordinates))
            except KeyError as err:
                raise UnexpectedDataStructure(
                    f"Failed while processing {device_type}"
                ) from err

        return return_items

    async def _async_login_and_get_key(self) -> None:
        """Load hidden fields from login page."""
        try:
            # load login page once and grab VIEWSTATE/cookies
            async with self._websession.get(
                url=self.LOGIN_URL, cookies=self._two_factor_cookie
            ) as resp:
                text = await resp.text()
                log.debug("Response status from Alarm.com: %s", resp.status)
                tree = BeautifulSoup(text, "html.parser")
                login_info = {
                    self.VIEWSTATE_FIELD: tree.select(f"#{self.VIEWSTATE_FIELD}")[
                        0
                    ].attrs.get("value"),
                    self.VIEWSTATEGENERATOR_FIELD: tree.select(
                        f"#{self.VIEWSTATEGENERATOR_FIELD}"
                    )[0].attrs.get("value"),
                    self.EVENTVALIDATION_FIELD: tree.select(
                        f"#{self.EVENTVALIDATION_FIELD}"
                    )[0].attrs.get("value"),
                    self.PREVIOUSPAGE_FIELD: tree.select(f"#{self.PREVIOUSPAGE_FIELD}")[
                        0
                    ].attrs.get("value"),
                }

                log.debug(login_info)

        except (
            asyncio.TimeoutError,
            aiohttp.ClientError,
            asyncio.exceptions.CancelledError,
        ) as err:
            log.error("Can not load login page from Alarm.com")

            raise err
        except (AttributeError, IndexError) as err:
            log.error("Unable to extract login info from Alarm.com")
            raise UnexpectedDataStructure from err
        try:
            # login and grab ajax key
            async with self._websession.post(
                url=self.LOGIN_POST_URL,
                data={
                    self.LOGIN_USERNAME_FIELD: self._username,
                    self.LOGIN_PASSWORD_FIELD: self._password,
                    self.VIEWSTATE_FIELD: login_info[self.VIEWSTATE_FIELD],
                    self.VIEWSTATEGENERATOR_FIELD: login_info[
                        self.VIEWSTATEGENERATOR_FIELD
                    ],
                    self.EVENTVALIDATION_FIELD: login_info[self.EVENTVALIDATION_FIELD],
                    self.PREVIOUSPAGE_FIELD: login_info[self.PREVIOUSPAGE_FIELD],
                    "IsFromNewSite": "1",
                },
                cookies=self._two_factor_cookie,
            ) as resp:
                if re.search("m=login_fail", str(resp.url)) is not None:
                    log.error("Login failed.")
                    log.error("\nResponse URL:\n%s\n", str(resp.url))
                    log.error(
                        "\nRequest Headers:\n%s\n", str(resp.request_info.headers)
                    )
                    raise AuthenticationFailed("Invalid username and password.")

                # If Alarm.com is warning us that we'll have to set up two factor authentication soon, alert caller.
                if (
                    re.search("concurrent-two-factor-authentication", str(resp.url))
                    is not None
                ):
                    raise NagScreen("Encountered 2FA nag screen.")

                # Update anti-forgery cookie
                self._ajax_headers["ajaxrequestuniquekey"] = resp.cookies["afg"].value

        except (asyncio.TimeoutError, aiohttp.ClientError) as err:
            log.error("Can not login to Alarm.com")
            raise DataFetchFailed from err
        except KeyError as err:
            log.error("Unable to extract ajax key from Alarm.com. Response:\n%s", resp)
            raise DataFetchFailed from err

        log.debug("Logged in to Alarm.com.")<|MERGE_RESOLUTION|>--- conflicted
+++ resolved
@@ -70,6 +70,7 @@
     DeviceType.WATER_SENSOR: WaterSensor,
 }
 
+
 class AuthResult(Enum):
     """Standard for reporting results of login attempt."""
 
@@ -87,7 +88,6 @@
     APP = 1
     SMS = 2
     EMAIL = 4
-
 
 
 class AlarmController:
@@ -171,7 +171,7 @@
             "sensors": {},
             "systems": {},
             "thermostats": {},
-            "waterSensors": {}
+            "waterSensors": {},
         }
 
     #
@@ -367,13 +367,9 @@
         elif device_type:
             device_types = [DeviceType.SYSTEM, device_type]
         else:
-<<<<<<< HEAD
-            device_types = [DeviceType.SYSTEM] + [type for type in SUPPORTED_DEVICES if type != DeviceType.SYSTEM]
-=======
             device_types = [DeviceType.SYSTEM] + [
-                type for type in DEVICE_URLS["supported"] if type != DeviceType.SYSTEM
+                type for type in SUPPORTED_DEVICES if type != DeviceType.SYSTEM
             ]
->>>>>>> 137b5520
 
         log.debug("Refreshing data for device types: %s", device_types)
 
@@ -413,14 +409,14 @@
 
             except BadAccount as err:
                 with contextlib.suppress(KeyError):
-                    self.devices[device_type_i.value] = {} # type: ignore
+                    self.devices[device_type_i.value] = {}  # type: ignore
 
                 # Indicates fatal account error.
                 raise PermissionError from err
 
             except DataFetchFailed:
                 with contextlib.suppress(KeyError):
-                    self.devices[device_type_i.value] = {} # type: ignore
+                    self.devices[device_type_i.value] = {}  # type: ignore
 
                 log.error(
                     (
@@ -432,7 +428,7 @@
 
             if len(devices) == 0:
                 with contextlib.suppress(KeyError):
-                    self.devices[device_type_i.value] = {} # type: ignore
+                    self.devices[device_type_i.value] = {}  # type: ignore
 
                 continue
 
@@ -596,9 +592,8 @@
 
                 temp_device_storage.append(entity_obj)
 
-
             try:
-                self.devices[device_type_i.value].update({entity_id: temp_device_storage}) # type: ignore
+                self.devices[device_type_i.value].update({entity_id: temp_device_storage})  # type: ignore
             except KeyError:
                 log.warn("Tried to store unsupported device type %s", device_type_i)
                 pass
@@ -834,9 +829,7 @@
     async def _async_requires_2fa(self) -> bool | None:
         """Check whether two factor authentication is enabled on the account."""
         async with self._websession.get(
-            url=DEVICE_ENDPOINTS[DeviceType.SYSTEM]["primary"].format(
-                c.URL_BASE, ""
-            ),
+            url=DEVICE_ENDPOINTS[DeviceType.SYSTEM]["primary"].format(c.URL_BASE, ""),
             headers=self._ajax_headers,
         ) as resp:
             self._update_antiforgery_token(resp)
@@ -875,8 +868,6 @@
         log.debug("Does not require 2FA.")
         return False
 
-
-
     async def _async_get_identity_info(self) -> None:
         """Get user id, email address, provider name, etc."""
         try:
@@ -984,9 +975,7 @@
         if (not device_type and not url) or (device_type and url):
             raise ValueError
 
-        full_path = (
-            DEVICE_ENDPOINTS[device_type]["primary"] if device_type else url
-        )
+        full_path = DEVICE_ENDPOINTS[device_type]["primary"] if device_type else url
 
         if not full_path:
             raise ValueError
