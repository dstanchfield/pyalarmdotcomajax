--- conflicted
+++ resolved
@@ -331,11 +331,7 @@
             # Trace logging for @catellie
             log.debug(f"{__name__} triggering external state update callback for {self.name} ({self.id_})")
 
-<<<<<<< HEAD
-            await self._state_update_callback(self.id_)
-=======
         await self._state_update_callback({CB_DATA_DEVICE_ID: self.id_})
->>>>>>> 716342f7
 
     # #
     # PLACEHOLDERS
